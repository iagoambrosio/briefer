--- conflicted
+++ resolved
@@ -8,12 +8,9 @@
 import * as oracle from './oracle.js'
 import * as mysql from './mysql.js'
 import * as trino from './trino.js'
-<<<<<<< HEAD
+import * as sqlserver from './sqlserver.js'
 import { DataSourceStructureStateV2 } from '@briefer/types'
 import { z } from 'zod'
-=======
-import * as sqlserver from './sqlserver.js'
->>>>>>> 384fbe00
 
 export * from './bigquery.js'
 export * from './psql.js'
@@ -53,18 +50,20 @@
   'athena',
   'oracle',
   'mysql',
+  'sqlserver',
   'trino',
 ] as const)
 
 // Ensure Zod enum stays in sync with `DataSourceType`
 // A type-level validation to ensure the Zod enum matches the `DataSourceType`
 // If `ValidateDataSourceTypes` is `never`, TypeScript will error, forcing you to update one of the definitions.
-type ValidateDataSourceTypes =
-  z.infer<typeof DataSourceType> extends DataSourceType
-    ? DataSourceType extends z.infer<typeof DataSourceType>
-      ? true
-      : never
+type ValidateDataSourceTypes = z.infer<
+  typeof DataSourceType
+> extends DataSourceType
+  ? DataSourceType extends z.infer<typeof DataSourceType>
+    ? true
     : never
+  : never
 const checkDataSourceTypes: ValidateDataSourceTypes = true
 // void to stop no unused variable error
 void checkDataSourceTypes
@@ -137,7 +136,7 @@
     case 'sqlserver':
       return sqlserver
         .getSQLServerDataSource(workspaceId, id)
-        .then((data): DataSource | null => 
+        .then((data): DataSource | null =>
           data ? { type: 'sqlserver', data } : null
         )
   }
@@ -191,7 +190,7 @@
           where: { id: datasource.data.id },
           select: { password: true },
         })
-        .then((row) => 
+        .then((row) =>
           row.password !== null ? decrypt(row.password, encryptionKey) : ''
         )
     case 'bigquery':
